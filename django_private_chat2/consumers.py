from channels.generic.websocket import AsyncWebsocketConsumer
from channels.layers import InMemoryChannelLayer
from channels.db import database_sync_to_async
from .models import MessageModel, DialogsModel, UserModel
from typing import List, Set, Awaitable, Optional, Dict, Tuple
from django.contrib.auth.models import AbstractBaseUser
from django.conf import settings
import logging
import json
import enum
import sys

<<<<<<< HEAD
can_use_TypedDict = sys.version_info.major >= 3 and sys.version_info.minor >= 8
if can_use_TypedDict:
=======
try:
>>>>>>> 802869dd
    from typing import TypedDict
except ImportError:
    TypedDict = dict
    
logger = logging.getLogger('django_private_chat2.consumers')
TEXT_MAX_LENGTH = getattr(settings, 'TEXT_MAX_LENGTH', 65535)


class ErrorTypes(enum.IntEnum):
    MessageParsingError = 1
    TextMessageInvalid = 2
    InvalidMessageReadId = 3
    InvalidUserPk = 4
    InvalidRandomId = 5


ErrorDescription = Tuple[ErrorTypes, str]

# TODO: add tx_id to distinguish errors for different transactions

class MessageTypeTextMessage(TypedDict):
    text: str
    user_pk: str
    random_id: int


class MessageTypeMessageRead(TypedDict):
    user_pk: str
    message_id: int


class MessageTypes(enum.IntEnum):
    WentOnline = 1
    WentOffline = 2
    TextMessage = 3
    FileMessage = 4
    IsTyping = 5
    MessageRead = 6
    ErrorOccured = 7
    MessageIdCreated = 8
    NewUnreadCount = 9


@database_sync_to_async
def get_groups_to_add(u: AbstractBaseUser) -> Set[int]:
    l = DialogsModel.get_dialogs_for_user(u)
    return set(list(sum(l, ())))


@database_sync_to_async
def get_user_by_pk(pk: str) -> Optional[AbstractBaseUser]:
    return UserModel.objects.filter(pk=pk).first()


@database_sync_to_async
def get_message_by_id(mid: int) -> Optional[Tuple[str, str]]:
    msg: Optional[MessageModel] = MessageModel.objects.filter(id=mid).first()
    if msg:
        return str(msg.recipient.pk), str(msg.sender.pk)
    else:
        return None


# @database_sync_to_async
# def mark_message_as_read(mid: int, sender_pk: str, recipient_pk: str):
#     return MessageModel.objects.filter(id__lte=mid,sender_id=sender_pk, recipient_id=recipient_pk).update(read=True)

@database_sync_to_async
def mark_message_as_read(mid: int):
    return MessageModel.objects.filter(id=mid).update(read=True)


@database_sync_to_async
def get_unread_count(sender, recipient) -> int:
    return int(MessageModel.get_unread_count_for_dialog_with_user(sender, recipient))


@database_sync_to_async
def save_text_message(text: str, from_: AbstractBaseUser, to: AbstractBaseUser) -> MessageModel:
    return MessageModel.objects.create(text=text, sender=from_, recipient=to)


class ChatConsumer(AsyncWebsocketConsumer):
    async def connect(self):
        # TODO:
        # 1. Set user online
        # 2. Notify other users that the user went online
        # 3. Add the user to all groups where he has dialogs
        # Call self.scope["session"].save() on any changes to User
        if self.scope["user"].is_authenticated:
            self.user: AbstractBaseUser = self.scope['user']
            self.group_name: str = str(self.user.pk)
            self.sender_username: str = self.user.get_username()
            logger.info(f"User {self.user.pk} connected, adding {self.channel_name} to {self.group_name}")
            await self.channel_layer.group_add(self.group_name, self.channel_name)
            await self.accept()
            dialogs = await get_groups_to_add(self.user)
            logger.info(f"User {self.user.pk} connected, sending 'user_went_online' to {dialogs} dialog groups")
            for d in dialogs:  # type: int
                if str(d) != self.group_name:
                    await self.channel_layer.group_send(str(d),
                                                        {"type": "user_went_online", "user_pk": str(self.user.pk)})
        else:
            await self.close(code=4001)

    async def disconnect(self, close_code):
        # TODO:
        # Set user offline
        # Save user was_online
        # Notify other users that the user went offline
        if close_code != 4001 and getattr(self, 'user', None) is not None:
            logger.info(
                f"User {self.user.pk} disconnected, removing channel {self.channel_name} from group {self.group_name}")
            await self.channel_layer.group_discard(self.group_name, self.channel_name)
            dialogs = await get_groups_to_add(self.user)
            logger.info(f"User {self.user.pk} disconnected, sending 'user_went_offline' to {dialogs} dialog groups")
            for d in dialogs:
                await self.channel_layer.group_send(str(d), {"type": "user_went_offline", "user_pk": str(self.user.pk)})

    async def handle_received_message(self, msg_type: MessageTypes, data: Dict[str, str]) -> Optional[ErrorDescription]:
        logger.info(f"Received message type {msg_type.name} from user {self.group_name} with data {data}")
        if msg_type == MessageTypes.WentOffline \
            or msg_type == MessageTypes.WentOnline \
            or msg_type == MessageTypes.MessageIdCreated \
            or msg_type == MessageTypes.ErrorOccured:
            logger.info(f"Ignoring message {msg_type.name}")
        else:
            if msg_type == MessageTypes.IsTyping:
                dialogs = await get_groups_to_add(self.user)
                logger.info(f"User {self.user.pk} is typing, sending 'is_typing' to {dialogs} dialog groups")
                for d in dialogs:
                    if str(d) != self.group_name:
                        await self.channel_layer.group_send(str(d), {"type": "is_typing",
                                                                     "user_pk": str(self.user.pk)})
                return None
            elif msg_type == MessageTypes.MessageRead:
                if can_use_TypedDict:
                    data: MessageTypeMessageRead
                if 'user_pk' not in data:
                    return ErrorTypes.MessageParsingError, "'user_pk' not present in data"
                elif 'message_id' not in data:
                    return ErrorTypes.MessageParsingError, "'message_id' not present in data"
                elif not isinstance(data['user_pk'], str):
                    return ErrorTypes.InvalidUserPk, "'user_pk' should be a string"
                elif not isinstance(data['message_id'], int):
                    return ErrorTypes.InvalidRandomId, "'message_id' should be an int"
                elif data['message_id'] <= 0:
                    return ErrorTypes.InvalidMessageReadId, "'message_id' should be > 0"
                elif data['user_pk'] == self.group_name:
                    return ErrorTypes.InvalidUserPk, "'user_pk' can't be self  (you can't mark self messages as read)"
                else:
                    user_pk = data['user_pk']
                    mid = data['message_id']
                    logger.info(
                        f"Validation passed, marking msg from {user_pk} to {self.group_name} with id {mid} as read")
                    await self.channel_layer.group_send(user_pk, {"type": "message_read",
                                                                  "message_id": mid,
                                                                  "sender": user_pk,
                                                                  "receiver": self.group_name})
                    recipient: Optional[AbstractBaseUser] = await get_user_by_pk(user_pk)
                    logger.info(f"DB check if user {user_pk} exists resulted in {recipient}")
                    if not recipient:
                        return ErrorTypes.InvalidUserPk, f"User with pk {user_pk} does not exist"
                    else:
                        msg_res: Optional[Tuple[str, str]] = await get_message_by_id(mid)
                        if not msg_res:
                            return ErrorTypes.InvalidMessageReadId, f"Message with id {mid} does not exist"
                        elif msg_res[0] != self.group_name or msg_res[1] != user_pk:
                            return ErrorTypes.InvalidMessageReadId, f"Message with id {mid} was not sent by {user_pk} to {self.group_name}"
                        else:
                            await mark_message_as_read(mid)
                            new_unreads = await get_unread_count(user_pk, self.group_name)
                            await self.channel_layer.group_send(self.group_name,
                                                                {"type": "new_unread_count", "sender": user_pk,
                                                                 "unread_count": new_unreads})
                            # await mark_message_as_read(mid, sender_pk=user_pk, recipient_pk=self.group_name)

                return None
            elif msg_type == MessageTypes.TextMessage:
                if can_use_TypedDict:
                    data: MessageTypeTextMessage
                if 'text' not in data:
                    return ErrorTypes.MessageParsingError, "'text' not present in data"
                elif 'user_pk' not in data:
                    return ErrorTypes.MessageParsingError, "'user_pk' not present in data"
                elif 'random_id' not in data:
                    return ErrorTypes.MessageParsingError, "'random_id' not present in data"
                elif data['text'] == '':
                    return ErrorTypes.TextMessageInvalid, "'text' should not be blank"
                elif len(data['text']) > TEXT_MAX_LENGTH:
                    return ErrorTypes.TextMessageInvalid, "'text' is too long"
                elif not isinstance(data['text'], str):
                    return ErrorTypes.TextMessageInvalid, "'text' should be a string"
                elif not isinstance(data['user_pk'], str):
                    return ErrorTypes.InvalidUserPk, "'user_pk' should be a string"
                elif not isinstance(data['random_id'], int):
                    return ErrorTypes.InvalidRandomId, "'random_id' should be an int"
                elif data['random_id'] > 0:
                    return ErrorTypes.InvalidRandomId, "'random_id' should be negative"
                else:
                    text = data['text']
                    user_pk = data['user_pk']
                    rid = data['random_id']
                    # first we send data to channel layer to not perform any synchronous operations,
                    # and only after we do sync DB stuff
                    # We need to create a 'random id' - a temporary id for the message, which is not yet
                    # saved to the database. I.e. for the client it is 'pending delivery' and can be
                    # considered delivered only when it's saved to database and received a proper id,
                    # which is then broadcast separately both to sender & receiver.
                    logger.info(f"Validation passed, sending text message from {self.group_name} to {user_pk}")
                    await self.channel_layer.group_send(user_pk, {"type": "new_text_message",
                                                                  "random_id": rid,
                                                                  "text": text,
                                                                  "sender": self.group_name,
                                                                  "receiver": user_pk,
                                                                  "sender_username": self.sender_username})

                    recipient: Optional[AbstractBaseUser] = await get_user_by_pk(user_pk)
                    logger.info(f"DB check if user {user_pk} exists resulted in {recipient}")
                    if not recipient:
                        return ErrorTypes.InvalidUserPk, f"User with pk {user_pk} does not exist"
                    else:
                        logger.info(f"Will save text message from {self.user} to {recipient}")
                        msg = await save_text_message(text, from_=self.user, to=recipient)
                        ev = {"type": "message_id_created", "random_id": rid, "db_id": msg.id}
                        logger.info(f"Message with id {msg.id} saved, firing events to {user_pk} & {self.group_name}")
                        await self.channel_layer.group_send(user_pk, ev)
                        await self.channel_layer.group_send(self.group_name, ev)
                        new_unreads = await get_unread_count(self.group_name, user_pk)
                        await self.channel_layer.group_send(user_pk,
                                                            {"type": "new_unread_count", "sender": self.group_name,
                                                             "unread_count": new_unreads})

    # Receive message from WebSocket
    async def receive(self, text_data=None, bytes_data=None):
        logger.info(f"Receive fired")
        error: Optional[ErrorDescription] = None
        try:
            text_data_json = json.loads(text_data)
            logger.info(f"From {self.group_name} received '{text_data_json}")
            if not ('msg_type' in text_data_json):
                error = (ErrorTypes.MessageParsingError, "msg_type not present in json")
            else:
                msg_type = text_data_json['msg_type']
                if not isinstance(msg_type, int):
                    error = (ErrorTypes.MessageParsingError, "msg_type is not an int")
                else:
                    try:
                        msg_type_case: MessageTypes = MessageTypes(msg_type)
                        error = await self.handle_received_message(msg_type_case, text_data_json)
                    except ValueError as e:
                        error = (ErrorTypes.MessageParsingError, f"msg_type decoding error - {e}")
        except json.JSONDecodeError as e:
            error = (ErrorTypes.MessageParsingError, f"jsonDecodeError - {e}")
        if error is not None:
            error_data = {
                'msg_type': MessageTypes.ErrorOccured,
                'error': error
            }
            logger.info(f"Will send error {error_data} to {self.group_name}")
            await self.send(text_data=json.dumps(error_data))

    async def new_unread_count(self, event):
        await self.send(
            text_data=json.dumps({
                'msg_type': MessageTypes.NewUnreadCount,
                'sender': event['sender'],
                'unread_count': event['unread_count']
            }))

    async def message_read(self, event):
        await self.send(
            text_data=json.dumps({
                'msg_type': MessageTypes.MessageRead,
                'message_id': event['message_id'],
                'sender': event['sender'],
                'receiver': event['receiver']
            }))

    async def message_id_created(self, event):
        await self.send(
            text_data=json.dumps({
                'msg_type': MessageTypes.MessageIdCreated,
                'random_id': event['random_id'],
                'db_id': event['db_id']
            }))

    async def new_text_message(self, event):
        await self.send(
            text_data=json.dumps({
                'msg_type': MessageTypes.TextMessage,
                "random_id": event['random_id'],
                "text": event['text'],
                "sender": event['sender'],
                "receiver": event['receiver'],
                "sender_username": event['sender_username'],
            }))

    async def is_typing(self, event):
        await self.send(
            text_data=json.dumps({
                'msg_type': MessageTypes.IsTyping,
                'user_pk': event['user_pk']
            }))

    async def user_went_online(self, event):
        await self.send(
            text_data=json.dumps({
                'msg_type': MessageTypes.WentOnline,
                'user_pk': event['user_pk']
            }))

    async def user_went_offline(self, event):
        await self.send(
            text_data=json.dumps({
                'msg_type': MessageTypes.WentOffline,
                'user_pk': event['user_pk']
            }))<|MERGE_RESOLUTION|>--- conflicted
+++ resolved
@@ -10,16 +10,11 @@
 import enum
 import sys
 
-<<<<<<< HEAD
-can_use_TypedDict = sys.version_info.major >= 3 and sys.version_info.minor >= 8
-if can_use_TypedDict:
-=======
 try:
->>>>>>> 802869dd
     from typing import TypedDict
 except ImportError:
     TypedDict = dict
-    
+
 logger = logging.getLogger('django_private_chat2.consumers')
 TEXT_MAX_LENGTH = getattr(settings, 'TEXT_MAX_LENGTH', 65535)
 
